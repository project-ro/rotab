--- conflicted
+++ resolved
@@ -71,11 +71,7 @@
         define_func_paths=["./custom_functions/define_funcs.py"],
         transform_func_paths=["./custom_functions/transform_funcs.py"],
     )
-<<<<<<< HEAD
 pipeline.run(script_path="./scripts/generated_user_flow.py", execute=True, dag=True)
-=======
-pipeline.run(script_path="./scripts/generated_user_flow.py", execute=True)
->>>>>>> a3eb312c
 ```
 
 - Python code is generated at the path specified in the template
